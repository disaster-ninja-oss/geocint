set enable_hashagg = off;
drop table if exists stat_h3_in;
create table stat_h3_in as (
    select h3,
           resolution,
           resolution as zoom,
           coalesce(sum(count), 0) as count,
           coalesce(sum(building_count), 0) as building_count,
           coalesce(sum(total_building_count), 0) as total_building_count,
           coalesce(sum(highway_length), 0) as highway_length,
           coalesce(sum(osm_users), 0) as osm_users,
           coalesce(sum(population), 0) as population,
           coalesce(sum(residential), 0) as residential,
           coalesce(sum(gdp), 0) as gdp,
           avg(avg_ts) as avg_ts,
           max(max_ts) as max_ts,
           max(p90_ts) as p90_ts,
           coalesce(sum(local_hours), 0) as local_hours,
           coalesce(sum(total_hours), 0) as total_hours,
           coalesce(sum(view_count), 0) as view_count,
           coalesce(sum(wildfires), 0) as wildfires,
           1::float as one
    from (
             select h3, count as count, building_count as building_count, null::float as total_building_count, highway_length as highway_length,
                    osm_users as osm_users, null::float as population, null::float as residential, null::float as gdp,
                    avg_ts as avg_ts, max_ts as max_ts, p90_ts as p90_ts, null::float as local_hours,
                    null::float as total_hours, null::float as view_count, null::float as wildfires, resolution
             from osm_object_count_grid_h3
             union all
             select h3, null::float as count, null::float as building_count, null::float as total_building_count, null::float as highway_length,
                    null::float as osm_users, population as population, null::float as residential, null::float as gdp,
                    null::float as avg_ts, null::float as max_ts, null::float as p90_ts, null::float as local_hours,
                    null::float as total_hours, null::float as view_count, null::float as wildfires, resolution
             from kontur_population_h3
             union all
             select h3, null::float as count, null::float as building_count, null::float as total_building_count, null::float as highway_length,
                    null::float as osm_users, null::float as population, null::float as residential, null::float as gdp,
                    null::float as avg_ts, null::float as max_ts, null::float as p90_ts, local_hours as local_hours,
                    total_hours as total_hours, null::float as view_count, null::float as wildfires, h3_get_resolution(h3) as resolution
             from user_hours_h3
             union all
             select h3, null::float as count, null::float as building_count, null::float as total_building_count, null::float as highway_length,
                    null::float as osm_users, null::float as population, null::float as residential, null::float as gdp,
                    null::float as avg_ts, null::float as max_ts, null::float as p90_ts, null::float as local_hours,
                    null::float as total_hours, null::float as view_count, null::float as wildfires, h3_get_resolution(h3) as resolution
             from residential_pop_h3
             union all
             select h3, null::float as count, null::float as building_count, null::float as total_building_count, null::float as highway_length,
                    null::float as osm_users, null::float as population, null::float as residential, null::float as gdp,
                    null::float as avg_ts, null::float as max_ts, null::float as p90_ts, null::float as local_hours,
<<<<<<< HEAD
                    null::float as total_hours, view_count::float as view_count, null::float as wildfires, resolution
=======
                    null::float as total_hours, view_count::float as view_count,  null::float as wildfires, resolution
>>>>>>> 18171848
             from tile_logs_h3
             union all
             select h3, null::float as count, null::float as building_count, building_count as total_building_count, null::float as highway_length,
                    null::float as osm_users, null::float as population, null::float as residential, null::float as gdp,
                    null::float as avg_ts, null::float as max_ts, null::float as p90_ts, null::float as local_hours,
                    null::float as total_hours, null::float as view_count, null::float as wildfires, resolution
             from building_count_grid_h3
             union all
             select h3, null::float as count, null::float as building_count, null::float as total_building_count, null::float as highway_length,
                    null::float as osm_users, null::float as population, null::float as residential, null::float as gdp,
                    null::float as avg_ts, null::float as max_ts, null::float as p90_ts, null::float as local_hours,
                    null::float as total_hours, view_count::float as view_count, wildfires as wildfires, resolution
             from firms_fires_h3
         ) z
    group by 2, 1
);

alter table stat_h3_in
    set (parallel_workers=32);

drop table if exists stat_h3;
create table stat_h3 as (
    select a.*,
           hex.area / 1000000.0 as area_km2,
           hex.geom as geom
    from stat_h3_in           a,
         ST_HexagonFromH3(h3) hex
);
drop table stat_h3_in;
vacuum analyze stat_h3;
create index on stat_h3 using gist (geom, zoom);<|MERGE_RESOLUTION|>--- conflicted
+++ resolved
@@ -48,11 +48,7 @@
              select h3, null::float as count, null::float as building_count, null::float as total_building_count, null::float as highway_length,
                     null::float as osm_users, null::float as population, null::float as residential, null::float as gdp,
                     null::float as avg_ts, null::float as max_ts, null::float as p90_ts, null::float as local_hours,
-<<<<<<< HEAD
-                    null::float as total_hours, view_count::float as view_count, null::float as wildfires, resolution
-=======
-                    null::float as total_hours, view_count::float as view_count,  null::float as wildfires, resolution
->>>>>>> 18171848
+                    null::float as total_hours, view_count::float as view_count, resolution
              from tile_logs_h3
              union all
              select h3, null::float as count, null::float as building_count, building_count as total_building_count, null::float as highway_length,
