drop table if exists osm_object_count_grid_h3;
create table osm_object_count_grid_h3 as (
    select resolution,
           h3,
           count(*)                                              as count,
           count(*) filter (where is_building)                   as building_count,
           sum(highway_length)                                   as highway_length,
           count(*) filter (where is_amenity)                    as amenity_count,
           count(distinct osm_user)                              as osm_users,
           avg(ts_epoch)                                         as avg_ts,
           max(ts_epoch)                                         as max_ts,
           percentile_cont(0.9) within group (order by ts_epoch) as p90_ts
    from (
             select resolution             as resolution,
                    h3                     as h3,
                    extract(epoch from ts) as ts_epoch,
                    tags ? 'amenity'       as is_amenity,
                    tags ? 'building'      as is_building,
                    osm_user               as osm_user,
                    case
                        when tags ? 'highway' then ST_Length(geog)
                        else 0
                        end                as highway_length
             from osm,
                  ST_H3Bucket(geog) as hex
             order by 1, 2, 3
         ) z
    group by 1, 2
);

<<<<<<< HEAD
create index on osm_object_count_grid_h3_tmp (h3);


drop table if exists osm_object_count_grid_h3;
create table osm_object_count_grid_h3 as (
    select tmp.*,
           coalesce(users_count, 0) as osm_local_users
    from osm_object_count_grid_h3_tmp tmp
             left join (select h3, count(distinct osm_user) as users_count
                        from osm_local_user_h3
                        group by h3) as uh on tmp.h3 = uh.h3
);

create index on osm_object_count_grid_h3 (h3);

drop table if exists osm_object_count_grid_h3_tmp;
=======
create index on osm_object_count_grid_h3 (h3);
>>>>>>> e1854aa3
<|MERGE_RESOLUTION|>--- conflicted
+++ resolved
@@ -28,23 +28,4 @@
     group by 1, 2
 );
 
-<<<<<<< HEAD
-create index on osm_object_count_grid_h3_tmp (h3);
-
-
-drop table if exists osm_object_count_grid_h3;
-create table osm_object_count_grid_h3 as (
-    select tmp.*,
-           coalesce(users_count, 0) as osm_local_users
-    from osm_object_count_grid_h3_tmp tmp
-             left join (select h3, count(distinct osm_user) as users_count
-                        from osm_local_user_h3
-                        group by h3) as uh on tmp.h3 = uh.h3
-);
-
-create index on osm_object_count_grid_h3 (h3);
-
-drop table if exists osm_object_count_grid_h3_tmp;
-=======
-create index on osm_object_count_grid_h3 (h3);
->>>>>>> e1854aa3
+create index on osm_object_count_grid_h3 (h3);